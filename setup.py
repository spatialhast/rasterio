#!/usr/bin/env python

# Two environmental variables influence this script.
#
# GDAL_CONFIG: the path to a gdal-config program that points to GDAL headers,
# libraries, and data files.
#
# PACKAGE_DATA: if defined, GDAL and PROJ4 data files will be copied into the
# source or binary distribution. This is essential when creating self-contained
# binary wheels.

import logging
import os
import pprint
import shutil
import subprocess
import sys

from setuptools import setup
from setuptools.extension import Extension

logging.basicConfig()
log = logging.getLogger()

# python -W all setup.py ...
if 'all' in sys.warnoptions:
    log.level = logging.DEBUG

<<<<<<< HEAD
def check_output(cmd):
    # since subprocess.check_output doesn't exist in 2.6
    # we wrap it here.
    try:
        return subprocess.check_output(cmd)
    except AttributeError:
        # For some reasone check_output doesn't exist
        # So fall back on Popen
        p = subprocess.Popen(cmd, stdout=subprocess.PIPE)
        out, err = p.communicate()
        return out

def copy_data_tree(datadir, destdir):
    try:
        shutil.rmtree(destdir)
    except OSError:
        pass
    shutil.copytree(datadir, destdir)

# Parse the version from the fiona module.
=======
# Parse the version from the rasterio module.
>>>>>>> b737da06
with open('rasterio/__init__.py') as f:
    for line in f:
        if line.find("__version__") >= 0:
            version = line.split("=")[1].strip()
            version = version.strip('"')
            version = version.strip("'")
            continue

with open('VERSION.txt', 'w') as f:
    f.write(version)

# Use Cython if available.
try:
    from Cython.Build import cythonize
except ImportError:
    cythonize = None

# By default we'll try to get options via gdal-config. On systems without,
# options will need to be set in setup.cfg or on the setup command line.
include_dirs = []
library_dirs = []
libraries = []
extra_link_args = []
gdal_output = [None]*3

try:
    import numpy
    include_dirs.append(numpy.get_include())
except ImportError:
    log.critical("Numpy and its headers are required to run setup(). Exiting.")
    sys.exit(1)

try:
    gdal_config = os.environ.get('GDAL_CONFIG', 'gdal-config')
    for i, flag in enumerate(("--cflags", "--libs", "--datadir")):
        gdal_output[i] = check_output([gdal_config, flag]).strip()

    for item in gdal_output[0].split():
        if item.startswith("-I"):
            include_dirs.extend(item[2:].split(":"))
    for item in gdal_output[1].split():
        if item.startswith("-L"):
            library_dirs.extend(item[2:].split(":"))
        elif item.startswith("-l"):
            libraries.append(item[2:])
        else:
            # e.g. -framework GDAL
            extra_link_args.append(item)

except Exception as e:
    if os.name == "nt":
        log.info(("Building on Windows requires extra options to setup.py to locate needed GDAL files.\n"
                 "More information is available in the README."))
    else:
        log.warning("Failed to get options via gdal-config: %s", str(e))


# Conditionally copy the GDAL data. To be used in conjunction with
# the bdist_wheel command to make self-contained binary wheels.
if os.environ.get('PACKAGE_DATA'):
    destdir = 'rasterio/gdal_data'
    if gdal_output[2]:
        log.info("Copying gdal data from %s..." % gdal_ouput[2])
        copy_data_tree(gdal_output[2], destdir)
    else:
        # check to see if GDAL_DATA is defined
        gdal_data = os.environ.get('GDAL_DATA', None)
        if gdal_data:
            log.info("Copying gdal_data from %s..." % gdal_data)
            copy_data_tree(gdal_data, destdir)

    # Conditionally copy PROJ.4 data.
    projdatadir = os.environ.get('PROJ_LIB', '/usr/local/share/proj')
    if os.path.exists(projdatadir):
        log.info("Copying proj_data from %s..." % projdatadir)
        copy_data_tree(projdatadir, 'rasterio/proj_data')

ext_options = dict(
    include_dirs=include_dirs,
    library_dirs=library_dirs,
    libraries=libraries,
    extra_link_args=extra_link_args)

log.debug('ext_options:\n%s', pprint.pformat(ext_options))

# When building from a repo, Cython is required.
if os.path.exists("MANIFEST.in") and "clean" not in sys.argv:
    log.info("MANIFEST.in found, presume a repo, cythonizing...")
    if not cythonize:
        log.critical(
            "Cython.Build.cythonize not found. "
            "Cython is required to build from a repo.")
        sys.exit(1)
    ext_modules = cythonize([
        Extension(
            'rasterio._base', ['rasterio/_base.pyx'], **ext_options),
        Extension(
            'rasterio._io', ['rasterio/_io.pyx'], **ext_options),
        Extension(
            'rasterio._copy', ['rasterio/_copy.pyx'], **ext_options),
        Extension(
            'rasterio._features', ['rasterio/_features.pyx'], **ext_options),
        Extension(
            'rasterio._drivers', ['rasterio/_drivers.pyx'], **ext_options),
        Extension(
            'rasterio._warp', ['rasterio/_warp.pyx'], **ext_options),
        Extension(
            'rasterio._fill', ['rasterio/_fill.pyx', 'rasterio/rasterfill.cpp'], **ext_options),
        Extension(
            'rasterio._err', ['rasterio/_err.pyx'], **ext_options),
        Extension(
            'rasterio._example', ['rasterio/_example.pyx'], **ext_options),
        ], quiet=True)

# If there's no manifest template, as in an sdist, we just specify .c files.
else:
    ext_modules = [
        Extension(
            'rasterio._base', ['rasterio/_base.c'], **ext_options),
        Extension(
            'rasterio._io', ['rasterio/_io.c'], **ext_options),
        Extension(
            'rasterio._copy', ['rasterio/_copy.c'], **ext_options),
        Extension(
            'rasterio._features', ['rasterio/_features.c'], **ext_options),
        Extension(
            'rasterio._drivers', ['rasterio/_drivers.c'], **ext_options),
        Extension(
            'rasterio._warp', ['rasterio/_warp.cpp'], **ext_options),
        Extension(
            'rasterio._fill', ['rasterio/_fill.cpp', 'rasterio/rasterfill.cpp'], **ext_options),
        Extension(
            'rasterio._err', ['rasterio/_err.c'], **ext_options),
        Extension(
            'rasterio._example', ['rasterio/_example.c'], **ext_options),
            ]

with open('README.rst') as f:
    readme = f.read()

# Runtime requirements.
inst_reqs = [
    'affine>=1.0',
    'cligj',
    'Numpy>=1.7',
    'snuggs>=1.3.1']

if sys.version_info < (3, 4):
    inst_reqs.append('enum34')

setup_args = dict(
    name='rasterio',
    version=version,
    description="Fast and direct raster I/O for use with Numpy and SciPy",
    long_description=readme,
    classifiers=[
        'Development Status :: 4 - Beta',
        'Intended Audience :: Developers',
        'Intended Audience :: Information Technology',
        'Intended Audience :: Science/Research',
        'License :: OSI Approved :: BSD License',
        'Programming Language :: C',
        'Programming Language :: Python :: 2.6',
        'Programming Language :: Python :: 2.7',
        'Programming Language :: Python :: 3.3',
        'Programming Language :: Python :: 3.4',
        'Topic :: Multimedia :: Graphics :: Graphics Conversion',
        'Topic :: Scientific/Engineering :: GIS'],
    keywords='raster gdal',
    author='Sean Gillies',
    author_email='sean@mapbox.com',
    url='https://github.com/mapbox/rasterio',
    license='BSD',
    package_dir={'': '.'},
    packages=['rasterio', 'rasterio.rio'],
    entry_points='''
        [console_scripts]
        rio=rasterio.rio.main:cli
        
        [rasterio.rio_commands]
        bounds=rasterio.rio.rio:bounds
        calc=rasterio.rio.calc:calc
        env=rasterio.rio.info:env
        info=rasterio.rio.info:info
        insp=rasterio.rio.rio:insp
        mask=rasterio.rio.features:mask
        merge=rasterio.rio.merge:merge
        rasterize=rasterio.rio.features:rasterize
        sample=rasterio.rio.sample:sample
        shapes=rasterio.rio.features:shapes
        stack=rasterio.rio.bands:stack
        transform=rasterio.rio.rio:transform
    ''',
    include_package_data=True,
    ext_modules=ext_modules,
    zip_safe=False,
    install_requires=inst_reqs)

if os.environ.get('PACKAGE_DATA'):
    setup_args['package_data'] = {'rasterio': ['gdal_data/*', 'proj_data/*']}

setup(**setup_args)<|MERGE_RESOLUTION|>--- conflicted
+++ resolved
@@ -26,7 +26,6 @@
 if 'all' in sys.warnoptions:
     log.level = logging.DEBUG
 
-<<<<<<< HEAD
 def check_output(cmd):
     # since subprocess.check_output doesn't exist in 2.6
     # we wrap it here.
@@ -46,10 +45,7 @@
         pass
     shutil.copytree(datadir, destdir)
 
-# Parse the version from the fiona module.
-=======
 # Parse the version from the rasterio module.
->>>>>>> b737da06
 with open('rasterio/__init__.py') as f:
     for line in f:
         if line.find("__version__") >= 0:
